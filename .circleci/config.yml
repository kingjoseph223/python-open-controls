version: 2.1

<<<<<<< HEAD
jobs:
  build:
    working_directory: ~/open-controls
    docker:
      - image: continuumio/anaconda3
    steps:
      - run: apt-get -y install build-essential
      - checkout
      - run: python3 setup.py install
      - run: pytest
      - run: pytest --nbval-lax examples/*.ipynb --sanitize-with examples/notebook-sanitize.cfg
      - run: pylint qctrlopencontrols --rcfile=.pylintrc
      - run: pylint tests --rcfile=.pylintrc
=======
orbs:
  q-ctrl: q-ctrl/python@dev:0.1.0

workflows:
  version: 2

  "PyPi Project":
    jobs:
      - q-ctrl/pytest_python_36_open:
          context: q-ctrl-api-development      
          filters:
            tags:  # Tag filter required because the release job has a tag filter
              only: /.*/
      - q-ctrl/open_build:
          context: q-ctrl-api-development
          filters:
            branches:
              only: 
                - master
                - development
            tags:  # Tag filter required because the release job has a tag filter
              only: /.*/                
      - q-ctrl/pypi_publish:
          context: q-ctrl-api-development
          requires:
            - q-ctrl/pytest_python_36_open          
            - q-ctrl/open_build
          filters:
            branches:
              only: 
                - development
            tags:
              only: /^v?\d+(\.\d+){1,2}rc\d+$/       # RC version required for publish from development                     
      - q-ctrl/pypi_publish:
          context: q-ctrl-api-production
          requires:
            - q-ctrl/pytest_python_36_open          
            - q-ctrl/open_build
          filters:
            branches:
              only: 
                - master
            tags:
              only: /^v?\d+(\.\d+){1,2}$/
>>>>>>> d6fd7eb5
<|MERGE_RESOLUTION|>--- conflicted
+++ resolved
@@ -1,20 +1,5 @@
 version: 2.1
 
-<<<<<<< HEAD
-jobs:
-  build:
-    working_directory: ~/open-controls
-    docker:
-      - image: continuumio/anaconda3
-    steps:
-      - run: apt-get -y install build-essential
-      - checkout
-      - run: python3 setup.py install
-      - run: pytest
-      - run: pytest --nbval-lax examples/*.ipynb --sanitize-with examples/notebook-sanitize.cfg
-      - run: pylint qctrlopencontrols --rcfile=.pylintrc
-      - run: pylint tests --rcfile=.pylintrc
-=======
 orbs:
   q-ctrl: q-ctrl/python@dev:0.1.0
 
@@ -58,5 +43,4 @@
               only: 
                 - master
             tags:
-              only: /^v?\d+(\.\d+){1,2}$/
->>>>>>> d6fd7eb5
+              only: /^v?\d+(\.\d+){1,2}$/